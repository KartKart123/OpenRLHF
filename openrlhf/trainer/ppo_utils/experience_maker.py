--- conflicted
+++ resolved
@@ -242,7 +242,6 @@
             samples_list = self.generate_samples(all_prompts, all_labels, rank=rank, step=step, **generate_kwargs)
 
         # vLLM offload when vllm_enable_sleep
-<<<<<<< HEAD
         if args.colocate_all_models:
             # print(f"[Experience Maker {rank}] sleeping vLLM engine")
             ref = self.vllm_engines[rank].sleep.remote()
@@ -252,13 +251,7 @@
                 from openrlhf.trainer.ray.vllm_engine import batch_vllm_engine_call
                 batch_vllm_engine_call(self.vllm_engines, "sleep")
             torch.distributed.barrier()
-=======
-        if self.strategy.args.vllm_enable_sleep:
-            batch_vllm_engine_call(self.vllm_engines, "sleep")
-
         torch.cuda.empty_cache()
-        torch.distributed.barrier()
->>>>>>> d2886f4f
         torch.cuda.synchronize()
 
         # print(f"[Experience Maker] Running make_experience")
@@ -685,32 +678,6 @@
                 )
         else:
             # remote RM
-<<<<<<< HEAD
-            if not self.packing_samples:
-                queries = self.tokenizer.batch_decode(sequences_cpu, skip_special_tokens=False)
-            else:
-                sequences_list = []
-                offset = 0
-                tokens_list = sequences_cpu.tolist()[0]
-                for length in packed_seq_lens:
-                    sequences_list.append(tokens_list[offset : offset + length])
-                    offset += length
-                queries = self.tokenizer.batch_decode(sequences_list, skip_special_tokens=False)
-
-            # print(f"[Experience Maker] Running custom reward function")
-            if self.custom_reward_func:
-                r = self.custom_reward_func.remote(queries, samples.prompts, samples.labels)
-                r_refs.append(r)
-            else:
-                for rm in self.remote_rm_url:
-                    # r = remote_rm_fn_ray.remote(rm, queries=queries, prompts=samples.prompts, labels=samples.labels)
-                    print(f"[Rank {rank}] [Step {step}] Running remote reward function")
-                    r = remote_rm_fn_ray.remote(
-                        rm, queries=queries, prompts=samples.prompts, labels=samples.labels, metadata=metadata
-                    )
-                    r_refs.append(r)
-        # print(f"[Experience Maker] Finished running remote reward function")
-=======
             if self.strategy.ring_attn_group is None or self.strategy.ring_attn_rank == 0:
                 if not self.packing_samples:
                     queries = self.tokenizer.batch_decode(sequences_cpu, skip_special_tokens=False)
@@ -723,19 +690,22 @@
                         offset += length
                     queries = self.tokenizer.batch_decode(sequences_list, skip_special_tokens=False)
 
+                # print(f"[Experience Maker] Running custom reward function")
                 if self.custom_reward_func:
                     r = self.custom_reward_func.remote(queries, samples.prompts, samples.labels)
                     r_refs.append(r)
                 else:
                     for rm in self.remote_rm_url:
+                        # r = remote_rm_fn_ray.remote(rm, queries=queries, prompts=samples.prompts, labels=samples.labels)
+                        print(f"[Rank {rank}] [Step {step}] Running remote reward function")
                         r = remote_rm_fn_ray.remote(
-                            rm, queries=queries, prompts=samples.prompts, labels=samples.labels
+                            rm, queries=queries, prompts=samples.prompts, labels=samples.labels, metadata=metadata
                         )
                         r_refs.append(r)
             else:
                 r_refs.append(ray.put(None))
-
->>>>>>> d2886f4f
+                
+        # print(f"[Experience Maker] Finished running remote reward function")            
         if args.colocate_all_models and not self.remote_rm_url:
             ray.get(r_refs)
             ray.get([self.reward_model[0].empty_cache.remote()])
