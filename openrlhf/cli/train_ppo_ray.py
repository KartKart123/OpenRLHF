import argparse
from datetime import datetime
from typing import List

import ray
import torch
from ray.util.placement_group import placement_group

from openrlhf.trainer.ray import (
    ActorModelRayActor,
    CriticModelRayActor,
    PPORayActorGroup,
    ReferenceModelRayActor,
    RewardModelRayActor,
    create_vllm_engines,
)
from openrlhf.utils import get_strategy


# NOTE: reward function for multiple reward models, replace this with your own function!
def reward_fn(rewards: List[torch.Tensor]):
    return torch.stack(rewards).sum(dim=0)


def _validate_args(args):
    actor_world_size = args.actor_num_nodes * args.actor_num_gpus_per_node

    assert (
        args.rollout_batch_size % actor_world_size == 0
    ), f"rollout_bach_size must be divisible by actor_world_size, got {args.rollout_batch_size} and {actor_world_size}"

    assert args.zero_stage != 3 or args.vllm_num_engines > 0, f"ZeRO-3 is only supported when vLLM enabled"

    if args.vllm_num_engines > 0:
        assert (
            actor_world_size % args.vllm_num_engines == 0 or args.vllm_num_engines % actor_world_size == 0
        ), f"actor_world_size must be divisible by vllm_num_engines, got {actor_world_size} and {args.vllm_num_engines}"

    if args.critic_pretrain:
        critic_world_size = args.critic_num_nodes * args.critic_num_gpus_per_node
        assert (
            actor_world_size % critic_world_size == 0
        ), f"actor_world_size must be divisible by critic_world_size, got {actor_world_size} and {critic_world_size}"

    if args.use_kl_loss:
        if args.kl_estimator not in ["k2", "k3"]:
            print(f"Recommend setting {args.kl_estimator} to 'k2' or 'k3' when using KL as a loss")
    else:
        if args.kl_estimator not in ["k1"]:
            print(f"Recommend setting {args.kl_estimator} to 'k1' when not using KL as a loss.")


def train(args):
    _validate_args(args)

    # configure strategy
    strategy = get_strategy(args)

    # if colocated, create placement group for actor and ref model explicitly.
    pg = None
    if args.colocate_actor_ref or args.colocate_all_models:
<<<<<<< HEAD
        # assert (
        #     args.actor_num_nodes == args.ref_num_nodes and args.actor_num_gpus_per_node == args.ref_num_gpus_per_node
        # ), f"num_nodes and num_gpus_per_node must be the same when colocate actor and ref model."
=======
        if args.init_kl_coef > 0:
            assert (
                args.actor_num_nodes == args.ref_num_nodes
                and args.actor_num_gpus_per_node == args.ref_num_gpus_per_node
            ), f"num_nodes and num_gpus_per_node must be the same when colocate actor and ref model."
>>>>>>> cdcabf35

        bundles = [{"GPU": 1, "CPU": 1} for _ in range(args.actor_num_nodes * args.actor_num_gpus_per_node)]
        pg = placement_group(bundles, strategy="PACK")
        ray.get(pg.ready())

    # init vLLM engine for text generation
    vllm_engines = None
    if args.vllm_num_engines is not None and args.vllm_num_engines > 0:
        max_len = args.max_len if args.max_len else args.prompt_max_len + args.generate_max_len
        if args.colocate_all_models:
            assert (
                args.actor_num_nodes * args.actor_num_gpus_per_node
                == args.vllm_num_engines * args.vllm_tensor_parallel_size
            ), (
                f"actor_num_nodes * actor_num_gpus_per_node must be equal to "
                f"vllm_num_engines * vllm_tensor_parallel_size, got {args.actor_num_nodes * args.actor_num_gpus_per_node} "
                f"and {args.vllm_num_engines * args.vllm_tensor_parallel_size}"
            )

        vllm_engines = create_vllm_engines(
            args.vllm_num_engines,
            args.vllm_tensor_parallel_size,
            args.pretrain,
            args.seed,
            args.enable_prefix_caching,
            args.enforce_eager,
            max_len,
            args.actor_num_nodes * args.actor_num_gpus_per_node // args.ring_attn_size,
            pg if args.colocate_all_models else None,
            args.vllm_gpu_memory_utilization,
            args.vllm_enable_sleep,
        )

    actor_model = PPORayActorGroup(
        args.actor_num_nodes,
        args.actor_num_gpus_per_node,
        ActorModelRayActor,
        pg=pg,
        num_gpus_per_actor=0.2 if pg else 1,
    )

    if args.init_kl_coef == 0:
        ref_model = None
    else:
        ref_model = PPORayActorGroup(
            args.ref_num_nodes,
            args.ref_num_gpus_per_node,
            ReferenceModelRayActor,
            pg=pg,
            num_gpus_per_actor=0.2 if pg else 1,
        )

    if not args.colocate_all_models:
        pg = None

    # if colocated, create placement group for critic and reward model explicitly.
    if args.critic_pretrain and args.colocate_critic_reward:
        assert (
            args.critic_num_nodes == args.reward_num_nodes
            and args.critic_num_gpus_per_node == args.reward_num_gpus_per_node
        ), f"num_nodes and num_gpus_per_node must be the same when colocate critic and reward model."

        bundles = [{"GPU": 1, "CPU": 1} for _ in range(args.critic_num_nodes * args.critic_num_gpus_per_node)]
        pg = placement_group(bundles, strategy="PACK")
        ray.get(pg.ready())

    if args.critic_pretrain:
        critic_model = PPORayActorGroup(
            args.critic_num_nodes,
            args.critic_num_gpus_per_node,
            CriticModelRayActor,
            pg=pg,
            num_gpus_per_actor=0.2 if pg else 1,
        )
    else:
        critic_model = None

    # multiple reward models
    if not args.remote_rm_url:
        reward_pretrains = args.reward_pretrain.split(",")
        reward_models = []
        for _ in reward_pretrains:
            reward_models.append(
                PPORayActorGroup(
                    args.reward_num_nodes,
                    args.reward_num_gpus_per_node,
                    RewardModelRayActor,
                    pg=pg,
                    num_gpus_per_actor=0.2 if pg else 1,
                )
            )
    else:
        reward_models = None

    # init reference/reward/actor model
    refs = []
    if ref_model is not None:
        refs.extend(ref_model.async_init_model_from_pretrained(strategy, args.pretrain))
    refs.extend(actor_model.async_init_model_from_pretrained(strategy, args.pretrain))
    if not args.remote_rm_url:
        for reward_model, reward_pretrain in zip(reward_models, reward_pretrains):
            refs.extend(reward_model.async_init_model_from_pretrained(strategy, reward_pretrain))

    ray.get(refs)

    if args.critic_pretrain:
        # critic scheduler initialization depends on max_step, so we have to init critic after actor
        # TODO: use first reward model as critic model
        max_steps = ray.get(actor_model._actor_handlers[0].max_steps.remote())
        refs.extend(critic_model.async_init_model_from_pretrained(strategy, args.critic_pretrain, max_steps))
        ray.get(refs)

    # train actor and critic mdoel
    refs = actor_model.async_fit_actor_model(
        critic_model, ref_model, reward_models, args.remote_rm_url, reward_fn=reward_fn, vllm_engines=vllm_engines
    )
    ray.get(refs)

    # save model
    ray.get(actor_model.async_save_model())

    if args.critic_pretrain and args.save_value_network:
        ray.get(critic_model.async_save_model())


if __name__ == "__main__":
    parser = argparse.ArgumentParser()
    # Ray and vLLM
    parser.add_argument("--ref_num_nodes", type=int, default=1, help="number of nodes for reference")
    parser.add_argument("--ref_num_gpus_per_node", type=int, default=8, help="number of gpus per node for reference")
    parser.add_argument("--reward_num_nodes", type=int, default=1, help="number of nodes for reward model")
    parser.add_argument(
        "--reward_num_gpus_per_node", type=int, default=8, help="number of gpus per node for reward model"
    )
    parser.add_argument(
        "--colocate_actor_ref",
        action="store_true",
        default=False,
        help="whether to colocate reference and actor model, if true, they will share same gpus.",
    )

    parser.add_argument("--actor_num_nodes", type=int, default=1, help="number of nodes for actor")
    parser.add_argument("--actor_num_gpus_per_node", type=int, default=8, help="number of gpus per node for actor")
    parser.add_argument("--critic_num_nodes", type=int, default=1, help="number of nodes for critic")
    parser.add_argument("--critic_num_gpus_per_node", type=int, default=8, help="number of gpus per node for critic")
    parser.add_argument(
        "--colocate_critic_reward",
        action="store_true",
        default=False,
        help="whether to colocate critic and reward model, if true, they will share same gpus.",
    )
    parser.add_argument(
        "--colocate_all_models",
        action="store_true",
        default=False,
        help="whether to colocate all models (including vLLM engines), if true, they will share same gpus.",
    )

    # optional vLLM for text generation
    parser.add_argument(
        "--vllm_num_engines", type=int, default=None, help="number of vLLM Engines, set to 0 to disable vLLM"
    )
    parser.add_argument(
        "--vllm_tensor_parallel_size",
        type=int,
        default=1,
        help="tensor parallel size of vLLM Engine for multi-GPU inference",
    )
    parser.add_argument("--vllm_sync_backend", type=str, default="nccl", help="DeepSpeed -> vLLM weight sync backend")
    parser.add_argument("--vllm_sync_with_ray", action="store_true", default=False)
    parser.add_argument("--enable_prefix_caching", action="store_true", default=False)
    parser.add_argument("--enforce_eager", action="store_true", default=False, help="Disable CUDA graph in vLLM")
    parser.add_argument(
        "--vllm_enable_sleep",
        action="store_true",
        default=False,
        help="Enable sleep mode for vLLM when using --colocate_all_models",
    )
    parser.add_argument(
        "--vllm_gpu_memory_utilization",
        type=float,
        default=0.9,
        help="vLLM gpu_memory_utilization",
    )

    # Checkpoints
    parser.add_argument("--eval_steps", type=int, default=-1)
    parser.add_argument("--save_steps", type=int, default=-1)
    parser.add_argument("--logging_steps", type=int, default=1)
    parser.add_argument("--ckpt_path", type=str, default="./ckpt/checkpoints_ppo_ray")
    parser.add_argument("--save_hf_ckpt", action="store_true", default=False)
    parser.add_argument("--disable_ds_ckpt", action="store_true", default=False)
    parser.add_argument("--max_ckpt_num", type=int, default=3)
    parser.add_argument("--max_ckpt_mem", type=int, default=1e8)
    parser.add_argument("--load_checkpoint", action="store_true", default=False)

    # DeepSpeed
    parser.add_argument("--local_rank", type=int, default=-1, help="local_rank for deepspeed")
    parser.add_argument("--zero_stage", type=int, default=2, help="DeepSpeed ZeRO stage")
    parser.add_argument("--gradient_checkpointing", action="store_true", default=False)
    parser.add_argument("--bf16", action="store_true", default=False, help="Enable bfloat16")
    ## Make EMA as an optional feature
    parser.add_argument("--enable_ema", action="store_true", help="Enable EMA checkpoint for the model.")
    parser.add_argument("--zpg", type=int, default=1, help="ZeRO++ max partition size")
    parser.add_argument("--adam_offload", action="store_true", default=False, help="Offload Adam Optimizer")
    parser.add_argument("--actor_init_on_gpu", action="store_true", default=False)
    parser.add_argument("--flash_attn", action="store_true", default=False, help="Enable FlashAttention2")
    parser.add_argument("--grad_accum_dtype", type=str, default=None, help="Adam grad accum data type")
    parser.add_argument("--overlap_comm", action="store_true", default=False)
    parser.add_argument("--gradient_checkpointing_use_reentrant", action="store_true", default=False)
    parser.add_argument("--disable_fast_tokenizer", action="store_true", default=False)
    parser.add_argument(
        "--deepspeed_enable_sleep",
        action="store_true",
        default=False,
        help="Enable sleep mode for deepspeed when using --colocate_all_models",
    )

    # packing samples using Flash Attention2
    parser.add_argument("--packing_samples", action="store_true", default=False)

    # LoRA
    parser.add_argument("--load_in_4bit", action="store_true", default=False)
    parser.add_argument("--lora_rank", type=int, default=0)
    parser.add_argument("--lora_alpha", type=int, default=16)
    parser.add_argument("--target_modules", type=str, nargs="*", default="all-linear")
    parser.add_argument("--lora_dropout", type=float, default=0)

    # PPO
    parser.add_argument("--save_path", type=str, default="./ckpt")
    parser.add_argument("--num_episodes", type=int, default=1)
    parser.add_argument("--rollout_batch_size", type=int, default=1024)
    parser.add_argument("--micro_rollout_batch_size", type=int, default=8)
    parser.add_argument("--max_epochs", type=int, default=1)
    parser.add_argument("--prompt_max_len", type=int, default=1024, help="Max tokens for each prompt")
    parser.add_argument("--generate_max_len", type=int, default=1024, help="Max tokens to generate in PPO")
    parser.add_argument("--max_len", type=int, default=None, help="deprecated max_len")
    parser.add_argument("--max_samples", type=int, default=1e8, help="Max number of samples")
    parser.add_argument("--max_norm", type=float, default=1.0, help="Gradient clipping")
    parser.add_argument("--l2", type=float, default=0.0, help="weight decay loss")
    parser.add_argument("--ptx_coef", type=float, default=0.05, help="PPO-ptx loss coef")
    parser.add_argument("--eps_clip", type=float, default=0.2, help="PPO clip range")
    parser.add_argument("--value_clip", type=float, default=0.2, help="PPO value clip range")
    parser.add_argument("--lambd", type=float, default=0.95, help="PPO GAE lambd")
    parser.add_argument("--gamma", type=float, default=1, help="PPO GAE gamma")
    parser.add_argument("--micro_train_batch_size", type=int, default=4, help="batch size per GPU")
    parser.add_argument("--train_batch_size", type=int, default=128, help="Global training batch size")
    parser.add_argument("--normalize_reward", action="store_true", default=False, help="Enable Reward Normazation")
    parser.add_argument("--top_p", type=float, default=1.0)
    parser.add_argument("--temperature", type=float, default=1.0)
    parser.add_argument("--seed", type=int, default=42)
    parser.add_argument("--freezing_actor_steps", type=int, default=-1, help="Used for critic initialization")
    parser.add_argument(
        "--n_samples_per_prompt", type=int, default=1, help="number of responses for each prompt in generation"
    )
    parser.add_argument("--save_value_network", action="store_true", default=False, help="Save critic model")
    parser.add_argument("--actor_learning_rate", type=float, default=1e-6)
    parser.add_argument("--critic_learning_rate", type=float, default=9e-6)
    parser.add_argument("--lr_warmup_ratio", type=float, default=0.03)
    parser.add_argument("--kl_target", type=float, default=None)
    parser.add_argument("--init_kl_coef", type=float, default=0.01, help="KL penalty in PPO")
    parser.add_argument(
        "--kl_estimator",
        type=str,
        default="k1",
        choices=["k1", "k2", "k3"],
        help=(
            "In GRPO, k3 is utilized as the loss function, while k2, when used as the loss, is nearly equivalent to k1."
        ),
    )
    parser.add_argument("--aux_loss_coef", type=float, default=0, help="MoE balancing loss")
    parser.add_argument("--adam_betas", type=float, nargs=2, default=(0.9, 0.95), help="Betas for Adam optimizer")
    parser.add_argument("--reward_clip_range", type=float, nargs=2, default=(-10, 10), help="Reward clip range")

    # Reinforce
    parser.add_argument(
        "--advantage_estimator",
        type=str,
        choices=["gae", "reinforce", "rloo", "reinforce_baseline", "group_norm"],
        default="gae",
        help="Choose advantage estimation method: gae, reinforce, rloo, reinforce_baseline, group_norm",
    )
    parser.add_argument("--use_kl_loss", action="store_true", default=False, help="whether to use KL loss from GRPO")

    # Context Parallel
    parser.add_argument("--ring_attn_size", type=int, default=1, help="Ring attention group size")
    parser.add_argument(
        "--ring_head_stride",
        type=int,
        default=1,
        help="the number of heads to do ring attention each time. "
        "It should be a divisor of the number of heads. "
        "A larger value may results in faster training but will consume more memory.",
    )

    #  Models
    parser.add_argument("--pretrain", type=str, default=None, help="HF model name or path")
    parser.add_argument("--reward_pretrain", type=str, default=None, help="HF model name or path")
    parser.add_argument("--remote_rm_url", type=str, default=None, help="remote RM API (HTTP)")
    parser.add_argument("--critic_pretrain", type=str, default=None, help="HF model name or path")
    parser.add_argument("--value_head_prefix", type=str, default="score")
    parser.add_argument("--ref_reward_offload", action="store_true", default=False)

    # Custom dataset
    parser.add_argument("--prompt_data", type=str, default=None, help="HF dataset name or path")
    parser.add_argument(
        "--prompt_data_probs",
        type=str,
        default="1.0",
        help="sampling probs for datasets",
    )
    parser.add_argument("--prompt_split", type=str, default="train")
    parser.add_argument("--pretrain_data", type=str, default=None, help="HF dataset name or path")
    parser.add_argument(
        "--pretrain_data_probs",
        type=str,
        default="1.0",
        help="sampling probs for datasets",
    )
    parser.add_argument("--pretrain_split", type=str, default="train")

    parser.add_argument("--input_key", type=str, default="input", help="JSON dataset key")
    parser.add_argument("--label_key", type=str, default=None, help="JSON dataset key")
    parser.add_argument("--input_template", type=str, default=None)
    parser.add_argument(
        "--apply_chat_template", action="store_true", default=False, help="Use HF tokenizer chat template"
    )

    # wandb parameters
    parser.add_argument("--use_wandb", type=str, default=None)
    parser.add_argument("--wandb_org", type=str, default=None)
    parser.add_argument("--wandb_group", type=str, default=None)
    parser.add_argument("--wandb_project", type=str, default="openrlhf_train_ppo")
    parser.add_argument(
        "--wandb_run_name",
        type=str,
        default="ppo_%s" % datetime.now().strftime("%m%dT%H:%M"),
    )

    # TensorBoard parameters
    parser.add_argument("--use_tensorboard", type=str, default=None, help="TensorBoard logging path")

    # performance tuning
    parser.add_argument("--perf", action="store_true", default=False)

    # ModelScope parameters
    parser.add_argument("--use_ms", action="store_true", default=False)

    args = parser.parse_args()

    if args.advantage_estimator not in ["gae"]:
        args.critic_pretrain = None
    elif args.critic_pretrain is None:
        if not args.remote_rm_url:
            args.critic_pretrain = args.reward_pretrain.split(",")[0]
        else:
            args.critic_pretrain = args.pretrain

    if args.advantage_estimator in ["rloo", "reinforce_baseline", "group_norm"]:
        assert args.n_samples_per_prompt > 1, f"{args.advantage_estimator} requires n_samples_per_prompt > 1"

    if args.remote_rm_url:
        args.remote_rm_url = args.remote_rm_url.split(",")

    if args.input_template and "{}" not in args.input_template:
        print("[Warning] {} not in args.input_template, set to None")
        args.input_template = None

    if args.input_template and "\\n" in args.input_template:
        print(
            "[Warning] input_template contains \\n chracters instead of newline. "
            "You likely want to pass $'\\n' in Bash or \"`n\" in PowerShell."
        )

    if args.packing_samples:
        if not args.flash_attn:
            print("[Warning] Please --flash_attn to accelerate when --packing_samples is enabled.")
            args.flash_attn = True
        assert args.vllm_num_engines > 0, "Only support `--packing_samples` with vLLM."
        assert not args.pretrain_data, "`--pretrain_data` is not supported with `--packing_samples` yet."

    if args.vllm_enable_sleep and not args.colocate_all_models:
        print("Set args.vllm_enable_sleep to False when args.colocate_all_models is disabled.")
        args.vllm_enable_sleep = False

    if args.use_ms:
        from modelscope.utils.hf_util import patch_hub

        # Patch hub to download models from modelscope to speed up.
        patch_hub()

    train(args)<|MERGE_RESOLUTION|>--- conflicted
+++ resolved
@@ -59,17 +59,11 @@
     # if colocated, create placement group for actor and ref model explicitly.
     pg = None
     if args.colocate_actor_ref or args.colocate_all_models:
-<<<<<<< HEAD
-        # assert (
-        #     args.actor_num_nodes == args.ref_num_nodes and args.actor_num_gpus_per_node == args.ref_num_gpus_per_node
-        # ), f"num_nodes and num_gpus_per_node must be the same when colocate actor and ref model."
-=======
         if args.init_kl_coef > 0:
             assert (
                 args.actor_num_nodes == args.ref_num_nodes
                 and args.actor_num_gpus_per_node == args.ref_num_gpus_per_node
             ), f"num_nodes and num_gpus_per_node must be the same when colocate actor and ref model."
->>>>>>> cdcabf35
 
         bundles = [{"GPU": 1, "CPU": 1} for _ in range(args.actor_num_nodes * args.actor_num_gpus_per_node)]
         pg = placement_group(bundles, strategy="PACK")
